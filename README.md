# Gemini CLI

[![Gemini CLI CI](https://github.com/google-gemini/gemini-cli/actions/workflows/ci.yml/badge.svg)](https://github.com/google-gemini/gemini-cli/actions/workflows/ci.yml)

![Gemini CLI Screenshot](./docs/assets/gemini-screenshot.png)

This repository contains the Gemini CLI, a command-line AI workflow tool that connects to your
tools, understands your code and accelerates your workflows.

With the Gemini CLI you can:

- Query and edit large codebases in and beyond Gemini's 1M token context window.
- Generate new apps from PDFs or sketches, using Gemini's multimodal capabilities.
- Automate operational tasks, like querying pull requests or handling complex rebases.
- Use tools and MCP servers to connect new capabilities, including [media generation with Imagen,
  Veo or Lyria](https://github.com/GoogleCloudPlatform/vertex-ai-creative-studio/tree/main/experiments/mcp-genmedia)
- Ground your queries with the [Google Search](https://ai.google.dev/gemini-api/docs/grounding)
  tool, built in to Gemini.

## Quickstart

1. **Prerequisites:** Ensure you have [Node.js version 20](https://nodejs.org/en/download) or higher installed.
2. **Run the CLI:** Execute the following command in your terminal:

   ```bash
   npx https://github.com/google-gemini/gemini-cli
   ```

   Or install it with:

   ```bash
   npm install -g @google/gemini-cli
   gemini
   ```

3. **Pick a color theme**
4. **Authenticate:** When prompted, choose your preferred AI provider:
   - **Login with Google:** Sign in with your personal Google account for up to 60 model requests per minute and 1,000 model requests per day using Gemini.
   - **Gemini API Key:** Use a Google AI Studio API key for higher limits.
   - **OpenAI API Key:** Use OpenAI's GPT models with your OpenAI API key.
   - **DeepSeek API Key:** Use DeepSeek's models with your DeepSeek API key.
   - **OpenAI API specification:** Use any provider that implements the OpenAI API specification (Azure OpenAI, Volcengine, custom providers, etc.)
   - **Vertex AI:** For enterprise Google Cloud users.

You are now ready to use the Gemini CLI!

<<<<<<< HEAD
## Installing from Source (Development/Fork)

If you have forked this repository or want to install a locally modified version:

### Method 1: Using npm pack (Recommended for testing releases)

Best for: Testing the final packaged version before publishing

1. **Clone and build the project:**

   ```bash
   git clone https://github.com/your-username/gemini-cli.git  # Or your fork's URL
   cd gemini-cli
   npm install
   npm run build
   ```

2. **Package and install globally:**

   ```bash
   npm pack
   npm install -g google-gemini-cli-*.tgz
   ```

3. **Verify installation:**
   ```bash
   gemini --version
   ```

**Updating:** When you make changes, rebuild and repackage:

```bash
npm run build
npm pack
npm install -g google-gemini-cli-*.tgz
```

### Method 2: Direct installation from directory (Recommended for development)

Best for: Frequent code changes and rapid iteration

```bash
# Clone and build the project
git clone https://github.com/your-username/gemini-cli.git  # Or your fork's URL
cd gemini-cli
npm install
npm run build

# Install directly from directory
npm install -g .
```

**Updating:** When you make changes, just rebuild and reinstall:

```bash
npm run build
npm install -g .
```

### For advanced use or increased limits:

#### Using Gemini API

If you need to use a specific model or require a higher request capacity, you can use an API key:
=======
### Use a Gemini API key:

The Gemini API provides a free tier with [100 requests per day](https://ai.google.dev/gemini-api/docs/rate-limits#free-tier) using Gemini 2.5 Pro, control over which model you use, and access to higher rate limits (with a paid plan):
>>>>>>> daed8b0f

1. Generate a key from [Google AI Studio](https://aistudio.google.com/apikey).
2. Set it as an environment variable in your terminal. Replace `YOUR_API_KEY` with your generated key.

   ```bash
   export GEMINI_API_KEY="YOUR_API_KEY"
   ```

<<<<<<< HEAD
#### Using OpenAI API

To use OpenAI's GPT models:

1. Generate a key from [OpenAI Platform](https://platform.openai.com/api-keys).
2. Set it as an environment variable in your terminal. Replace `YOUR_OPENAI_API_KEY` with your generated key.

   ```bash
   export OPENAI_API_KEY="YOUR_OPENAI_API_KEY"
   ```

3. Optionally specify the model (defaults to `gpt-4-turbo-preview`):

   ```bash
   export OPENAI_MODEL="gpt-4"  # or "gpt-3.5-turbo"
   ```

#### Using DeepSeek API

To use DeepSeek's models (including DeepSeek-V3 and DeepSeek-R1):

1. Generate a key from [DeepSeek Platform](https://platform.deepseek.com/).
2. Set it as an environment variable in your terminal. Replace `YOUR_DEEPSEEK_API_KEY` with your generated key.

   ```bash
   export DEEPSEEK_API_KEY="YOUR_DEEPSEEK_API_KEY"
   ```

3. Optionally specify the model (defaults to `deepseek-chat`):

   ```bash
   export GEMINI_MODEL="deepseek-reasoner"  # For DeepSeek-R1
   ```

#### Using OpenAI-compatible API

To use any OpenAI-compatible API service (LiteLLM, OpenRouter, etc.):

Set the required environment variables:

```bash
export OPENAI_API_KEY="YOUR_API_KEY"
export OPENAI_BASE_URL="YOUR_API_BASE_URL"
export OPENAI_MODEL="YOUR_MODEL_NAME"  # Optional
```

For example, to use LiteLLM with Amazon Bedrock:

```bash
# Start LiteLLM proxy
litellm --model bedrock/anthropic.claude-v2

# Configure Gemini CLI
export OPENAI_API_KEY="your-litellm-key"
export OPENAI_BASE_URL="http://localhost:4000/v1"
export OPENAI_MODEL="bedrock/anthropic.claude-v2"
```
=======
3. (Optionally) Upgrade your Gemini API project to a paid plan on the API key page (will automatically unlock [Tier 1 rate limits](https://ai.google.dev/gemini-api/docs/rate-limits#tier-1))

### Use a Vertex AI API key:

The Vertex AI provides [free tier](https://cloud.google.com/vertex-ai/generative-ai/docs/start/express-mode/overview) using express mode for Gemini 2.5 Pro, control over which model you use, and access to higher rate limits with a billing account:

1. Generate a key from [Google Cloud](https://cloud.google.com/vertex-ai/generative-ai/docs/start/api-keys).
2. Set it as an environment variable in your terminal. Replace `YOUR_API_KEY` with your generated key and set GOOGLE_GENAI_USE_VERTEXAI to true

   ```bash
   export GOOGLE_API_KEY="YOUR_API_KEY"
   export GOOGLE_GENAI_USE_VERTEXAI=true
   ```

3. (Optionally) Add a billing account on your project to get access to [higher usage limits](https://cloud.google.com/vertex-ai/generative-ai/docs/quotas)
>>>>>>> daed8b0f

For other authentication methods, including Google Workspace accounts, see the [authentication](./docs/cli/authentication.md) guide.

## Examples

Once the CLI is running, you can start interacting with Gemini from your shell.

You can start a project from a new directory:

```sh
cd new-project/
gemini
> Write me a Gemini Discord bot that answers questions using a FAQ.md file I will provide
```

Or work with an existing project:

```sh
git clone https://github.com/google-gemini/gemini-cli
cd gemini-cli
gemini
> Give me a summary of all of the changes that went in yesterday
```

### Next steps

- Learn how to [contribute to or build from the source](./CONTRIBUTING.md).
- Explore the available **[CLI Commands](./docs/cli/commands.md)**.
- If you encounter any issues, review the **[Troubleshooting guide](./docs/troubleshooting.md)**.
- For more comprehensive documentation, see the [full documentation](./docs/index.md).
- Take a look at some [popular tasks](#popular-tasks) for more inspiration.

### Troubleshooting

Head over to the [troubleshooting](docs/troubleshooting.md) guide if you're
having issues.

## Popular tasks

### Explore a new codebase

Start by `cd`ing into an existing or newly-cloned repository and running `gemini`.

```text
> Describe the main pieces of this system's architecture.
```

```text
> What security mechanisms are in place?
```

### Work with your existing code

```text
> Implement a first draft for GitHub issue #123.
```

```text
> Help me migrate this codebase to the latest version of Java. Start with a plan.
```

### Automate your workflows

Use MCP servers to integrate your local system tools with your enterprise collaboration suite.

```text
> Make me a slide deck showing the git history from the last 7 days, grouped by feature and team member.
```

```text
> Make a full-screen web app for a wall display to show our most interacted-with GitHub issues.
```

### Interact with your system

```text
> Convert all the images in this directory to png, and rename them to use dates from the exif data.
```

```text
> Organize my PDF invoices by month of expenditure.
```

### Uninstall

Head over to the [Uninstall](docs/Uninstall.md) guide for uninstallation instructions.

## Terms of Service and Privacy Notice

For details on the terms of service and privacy notice applicable to your use of Gemini CLI, see the [Terms of Service and Privacy Notice](./docs/tos-privacy.md).<|MERGE_RESOLUTION|>--- conflicted
+++ resolved
@@ -39,81 +39,13 @@
    - **Gemini API Key:** Use a Google AI Studio API key for higher limits.
    - **OpenAI API Key:** Use OpenAI's GPT models with your OpenAI API key.
    - **DeepSeek API Key:** Use DeepSeek's models with your DeepSeek API key.
-   - **OpenAI API specification:** Use any provider that implements the OpenAI API specification (Azure OpenAI, Volcengine, custom providers, etc.)
    - **Vertex AI:** For enterprise Google Cloud users.
 
 You are now ready to use the Gemini CLI!
 
-<<<<<<< HEAD
-## Installing from Source (Development/Fork)
-
-If you have forked this repository or want to install a locally modified version:
-
-### Method 1: Using npm pack (Recommended for testing releases)
-
-Best for: Testing the final packaged version before publishing
-
-1. **Clone and build the project:**
-
-   ```bash
-   git clone https://github.com/your-username/gemini-cli.git  # Or your fork's URL
-   cd gemini-cli
-   npm install
-   npm run build
-   ```
-
-2. **Package and install globally:**
-
-   ```bash
-   npm pack
-   npm install -g google-gemini-cli-*.tgz
-   ```
-
-3. **Verify installation:**
-   ```bash
-   gemini --version
-   ```
-
-**Updating:** When you make changes, rebuild and repackage:
-
-```bash
-npm run build
-npm pack
-npm install -g google-gemini-cli-*.tgz
-```
-
-### Method 2: Direct installation from directory (Recommended for development)
-
-Best for: Frequent code changes and rapid iteration
-
-```bash
-# Clone and build the project
-git clone https://github.com/your-username/gemini-cli.git  # Or your fork's URL
-cd gemini-cli
-npm install
-npm run build
-
-# Install directly from directory
-npm install -g .
-```
-
-**Updating:** When you make changes, just rebuild and reinstall:
-
-```bash
-npm run build
-npm install -g .
-```
-
-### For advanced use or increased limits:
-
-#### Using Gemini API
-
-If you need to use a specific model or require a higher request capacity, you can use an API key:
-=======
 ### Use a Gemini API key:
 
 The Gemini API provides a free tier with [100 requests per day](https://ai.google.dev/gemini-api/docs/rate-limits#free-tier) using Gemini 2.5 Pro, control over which model you use, and access to higher rate limits (with a paid plan):
->>>>>>> daed8b0f
 
 1. Generate a key from [Google AI Studio](https://aistudio.google.com/apikey).
 2. Set it as an environment variable in your terminal. Replace `YOUR_API_KEY` with your generated key.
@@ -122,8 +54,23 @@
    export GEMINI_API_KEY="YOUR_API_KEY"
    ```
 
-<<<<<<< HEAD
-#### Using OpenAI API
+3. (Optionally) Upgrade your Gemini API project to a paid plan on the API key page (will automatically unlock [Tier 1 rate limits](https://ai.google.dev/gemini-api/docs/rate-limits#tier-1))
+
+### Use a Vertex AI API key:
+
+The Vertex AI provides [free tier](https://cloud.google.com/vertex-ai/generative-ai/docs/start/express-mode/overview) using express mode for Gemini 2.5 Pro, control over which model you use, and access to higher rate limits with a billing account:
+
+1. Generate a key from [Google Cloud](https://cloud.google.com/vertex-ai/generative-ai/docs/start/api-keys).
+2. Set it as an environment variable in your terminal. Replace `YOUR_API_KEY` with your generated key and set GOOGLE_GENAI_USE_VERTEXAI to true
+
+   ```bash
+   export GOOGLE_API_KEY="YOUR_API_KEY"
+   export GOOGLE_GENAI_USE_VERTEXAI=true
+   ```
+
+3. (Optionally) Add a billing account on your project to get access to [higher usage limits](https://cloud.google.com/vertex-ai/generative-ai/docs/quotas)
+
+### Using OpenAI API
 
 To use OpenAI's GPT models:
 
@@ -140,7 +87,7 @@
    export OPENAI_MODEL="gpt-4"  # or "gpt-3.5-turbo"
    ```
 
-#### Using DeepSeek API
+### Using DeepSeek API
 
 To use DeepSeek's models (including DeepSeek-V3 and DeepSeek-R1):
 
@@ -157,19 +104,26 @@
    export GEMINI_MODEL="deepseek-reasoner"  # For DeepSeek-R1
    ```
 
-#### Using OpenAI-compatible API
-
-To use any OpenAI-compatible API service (LiteLLM, OpenRouter, etc.):
+### Using OpenAI API specification
+
+To use any provider that implements the OpenAI API specification (Azure OpenAI, LiteLLM proxy, OpenRouter, custom providers, etc.):
 
 Set the required environment variables:
 
 ```bash
 export OPENAI_API_KEY="YOUR_API_KEY"
-export OPENAI_BASE_URL="YOUR_API_BASE_URL"
-export OPENAI_MODEL="YOUR_MODEL_NAME"  # Optional
-```
-
-For example, to use LiteLLM with Amazon Bedrock:
+export OPENAI_BASE_URL="YOUR_API_BASE_URL"  # Optional for custom endpoints
+```
+
+For example, to use Azure OpenAI:
+
+```bash
+export OPENAI_API_KEY="your-azure-api-key"
+export OPENAI_BASE_URL="https://your-resource.openai.azure.com/"
+export OPENAI_MODEL="gpt-4"  # Your deployment name
+```
+
+Or to use LiteLLM with Amazon Bedrock:
 
 ```bash
 # Start LiteLLM proxy
@@ -180,23 +134,6 @@
 export OPENAI_BASE_URL="http://localhost:4000/v1"
 export OPENAI_MODEL="bedrock/anthropic.claude-v2"
 ```
-=======
-3. (Optionally) Upgrade your Gemini API project to a paid plan on the API key page (will automatically unlock [Tier 1 rate limits](https://ai.google.dev/gemini-api/docs/rate-limits#tier-1))
-
-### Use a Vertex AI API key:
-
-The Vertex AI provides [free tier](https://cloud.google.com/vertex-ai/generative-ai/docs/start/express-mode/overview) using express mode for Gemini 2.5 Pro, control over which model you use, and access to higher rate limits with a billing account:
-
-1. Generate a key from [Google Cloud](https://cloud.google.com/vertex-ai/generative-ai/docs/start/api-keys).
-2. Set it as an environment variable in your terminal. Replace `YOUR_API_KEY` with your generated key and set GOOGLE_GENAI_USE_VERTEXAI to true
-
-   ```bash
-   export GOOGLE_API_KEY="YOUR_API_KEY"
-   export GOOGLE_GENAI_USE_VERTEXAI=true
-   ```
-
-3. (Optionally) Add a billing account on your project to get access to [higher usage limits](https://cloud.google.com/vertex-ai/generative-ai/docs/quotas)
->>>>>>> daed8b0f
 
 For other authentication methods, including Google Workspace accounts, see the [authentication](./docs/cli/authentication.md) guide.
 
