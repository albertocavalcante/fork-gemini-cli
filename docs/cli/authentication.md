--- conflicted
+++ resolved
@@ -34,7 +34,7 @@
         source ~/.bashrc
         ```
 
-<<<<<<< HEAD
+
 3.  **<a id="deepseek-api-key"></a>DeepSeek API key:**
 
     - Obtain your API key from DeepSeek: [https://platform.deepseek.com/](https://platform.deepseek.com/)
@@ -86,9 +86,6 @@
     - Note that the web login must be done in a browser that can communicate with the machine Gemini CLI is being run from. (Specifically, the browser will be redirected to a localhost url that Gemini CLI will be listening on).
 
 6.  **Vertex AI:**
-=======
-3.  **Vertex AI:**
->>>>>>> c55b15f7
     - If not using express mode:
       - Ensure you have a Google Cloud project and have enabled the Vertex AI API.
       - Set up Application Default Credentials (ADC), using the following command:
