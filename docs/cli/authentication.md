# Authentication Setup

The Gemini CLI requires you to authenticate with Google's AI services. On initial startup you'll need to configure **one** of the following authentication methods:

1.  **Login with Google (Gemini Code Assist):**

    - Use this option to log in with your google account.
    - During initial startup, Gemini CLI will direct you to a webpage for authentication. Once authenticated, your credentials will be cached locally so the web login can be skipped on subsequent runs.
    - Note that the web login must be done in a browser that can communicate with the machine Gemini CLI is being run from. (Specifically, the browser will be redirected to a localhost url that Gemini CLI will be listening on).
    - <a id="workspace-gca">Users may have to specify a GOOGLE_CLOUD_PROJECT if:</a>

      1. You have a Google Workspace account. Google Workspace is a paid service for businesses and organizations that provides a suite of productivity tools, including a custom email domain (e.g. your-name@your-company.com), enhanced security features, and administrative controls. These accounts are often managed by an employer or school.
      1. You have received a free Code Assist license through the [Google Developer Program](https://developers.google.com/program/plans-and-pricing) (including qualified Google Developer Experts)
      1. You have been assigned a license to a current Gemini Code Assist standard or enterprise subscription.
      1. You are using the product outside the [supported regions](https://developers.google.com/gemini-code-assist/resources/available-locations) for free individual usage.
      1. You are a Google account holder under the age of 18

      - If you fall into one of these categories, you must first configure a Google Cloud Project Id to use, [enable the Gemini for Cloud API](https://cloud.google.com/gemini/docs/discover/set-up-gemini#enable-api) and [configure access permissions](https://cloud.google.com/gemini/docs/discover/set-up-gemini#grant-iam).

      You can temporarily set the environment variable in your current shell session using the following command:

      ```bash
      export GOOGLE_CLOUD_PROJECT="YOUR_PROJECT_ID"
      ```

      - For repeated use, you can add the environment variable to your [.env file](#persisting-environment-variables-with-env-files) or your shell's configuration file (like `~/.bashrc`, `~/.zshrc`, or `~/.profile`). For example, the following command adds the environment variable to a `~/.bashrc` file:

      ```bash
      echo 'export GOOGLE_CLOUD_PROJECT="YOUR_PROJECT_ID"' >> ~/.bashrc
      source ~/.bashrc
      ```

2.  **<a id="gemini-api-key"></a>Gemini API key:**

    - Obtain your API key from Google AI Studio: [https://aistudio.google.com/app/apikey](https://aistudio.google.com/app/apikey)
    - Set the `GEMINI_API_KEY` environment variable. In the following methods, replace `YOUR_GEMINI_API_KEY` with the API key you obtained from Google AI Studio:
      - You can temporarily set the environment variable in your current shell session using the following command:
        ```bash
        export GEMINI_API_KEY="YOUR_GEMINI_API_KEY"
        ```
      - For repeated use, you can add the environment variable to your [.env file](#persisting-environment-variables-with-env-files) or your shell's configuration file (like `~/.bashrc`, `~/.zshrc`, or `~/.profile`). For example, the following command adds the environment variable to a `~/.bashrc` file:
        ```bash
        echo 'export GEMINI_API_KEY="YOUR_GEMINI_API_KEY"' >> ~/.bashrc
        source ~/.bashrc
        ```

<<<<<<< HEAD
3.  **<a id="deepseek-api-key"></a>DeepSeek API key:**

    - Obtain your API key from DeepSeek: [https://platform.deepseek.com/](https://platform.deepseek.com/)
    - Set the `DEEPSEEK_API_KEY` environment variable. In the following methods, replace `YOUR_DEEPSEEK_API_KEY` with the API key you obtained from DeepSeek:
      - You can temporarily set the environment variable in your current shell session using the following command:
        ```bash
        export DEEPSEEK_API_KEY="YOUR_DEEPSEEK_API_KEY"
        ```
      - For repeated use, you can add the environment variable to your `.env` file (located in the project directory or user home directory) or your shell's configuration file (like `~/.bashrc`, `~/.zshrc`, or `~/.profile`). For example, the following command adds the environment variable to a `~/.bashrc` file:
        ```bash
        echo 'export DEEPSEEK_API_KEY="YOUR_DEEPSEEK_API_KEY"' >> ~/.bashrc
        source ~/.bashrc
        ```
    - **Note:** DeepSeek uses an OpenAI-compatible API. The default model is `deepseek-chat` (DeepSeek-V3-0324), but you can also use `deepseek-reasoner` (DeepSeek-R1-0528) by specifying it in your model configuration.

4.  **<a id="openai-compatible-api"></a>OpenAI-compatible API:**

    - For any API that follows OpenAI's chat completions format (like LiteLLM, OpenRouter, Anthropic Claude via proxies, etc.)
    - Set the following environment variables:
      - `OPENAI_API_KEY`: Your API key for the service
      - `OPENAI_BASE_URL`: The base URL for the API (e.g., `http://localhost:4000/v1` for LiteLLM)
      - `OPENAI_MODEL` (optional): The model name to use
    - Example configuration for LiteLLM with Amazon Bedrock:

      ```bash
      # First start LiteLLM proxy
      litellm --model bedrock/anthropic.claude-v2

      # Then configure environment
      export OPENAI_API_KEY="your-litellm-key"
      export OPENAI_BASE_URL="http://localhost:4000/v1"
      export OPENAI_MODEL="bedrock/anthropic.claude-v2"
      ```

5.  **<a id="workspace-gca"></a>Login with Google (Gemini Code Assist for Workspace or licensed Code Assist users):**

    (For more information, see: https://developers.google.com/gemini-code-assist/resources/faqs#gcp-project-requirement)

    - Use this option if:

      1. You have a Google Workspace account. Google Workspace is a paid service for businesses and organizations that provides a suite of productivity tools, including a custom email domain (e.g. your-name@your-company.com), enhanced security features, and administrative controls. These accounts are often managed by an employer or school.
      2. You are a licensed Code Assist user. This can happen if you have previously purchased a Code Assist license or have acquired one through Google Developer Program.

    - If you fall into one of these categories, you must first configure a Google Cloud Project Id to use, [enable the Gemini for Cloud API](https://cloud.google.com/gemini/docs/discover/set-up-gemini#enable-api) and [configure access permissions](https://cloud.google.com/gemini/docs/discover/set-up-gemini#grant-iam). You can temporarily set the environment variable in your current shell session using the following command:
      ```bash
      export GOOGLE_CLOUD_PROJECT="YOUR_PROJECT_ID"
      ```
      - For repeated use, you can add the environment variable to your `.env` file (located in the project directory or user home directory) or your shell's configuration file (like `~/.bashrc`, `~/.zshrc`, or `~/.profile`). For example, the following command adds the environment variable to a `~/.bashrc` file:
      ```bash
      echo 'export GOOGLE_CLOUD_PROJECT="YOUR_PROJECT_ID"' >> ~/.bashrc
      source ~/.bashrc
      ```
    - During startup, Gemini CLI will direct you to a webpage for authentication. Once authenticated, your credentials will be cached locally so the web login can be skipped on subsequent runs.
    - Note that the web login must be done in a browser that can communicate with the machine Gemini CLI is being run from. (Specifically, the browser will be redirected to a localhost url that Gemini CLI will be listening on).

6.  **Vertex AI:**
    - If not using express mode:
=======
3.  **Vertex AI:**
    - Obtain your Google Cloud API key: [Get an API Key](https://cloud.google.com/vertex-ai/generative-ai/docs/start/api-keys?usertype=newuser)
      - Set the `GOOGLE_API_KEY` environment variable. In the following methods, replace `YOUR_GOOGLE_API_KEY` with your Vertex AI API key:
        - You can temporarily set these environment variables in your current shell session using the following commands:
          ```bash
          export GOOGLE_API_KEY="YOUR_GOOGLE_API_KEY"
          ```
        - For repeated use, you can add the environment variables to your [.env file](#persisting-environment-variables-with-env-files) or your shell's configuration file (like `~/.bashrc`, `~/.zshrc`, or `~/.profile`). For example, the following commands add the environment variables to a `~/.bashrc` file:
          ```bash
          echo 'export GOOGLE_API_KEY="YOUR_GOOGLE_API_KEY"' >> ~/.bashrc
          source ~/.bashrc
          ```
    - To use Application Default Credentials (ADC), use the following command:
>>>>>>> 4fa6327d
      - Ensure you have a Google Cloud project and have enabled the Vertex AI API.
        ```bash
        gcloud auth application-default login
        ```
        For more information, see [Set up Application Default Credentials for Google Cloud](https://cloud.google.com/docs/authentication/provide-credentials-adc).
      - Set the `GOOGLE_CLOUD_PROJECT` and `GOOGLE_CLOUD_LOCATION` environment variables. In the following methods, replace `YOUR_PROJECT_ID` and `YOUR_PROJECT_LOCATION` with the relevant values for your project:
        - You can temporarily set these environment variables in your current shell session using the following commands:
          ```bash
          export GOOGLE_CLOUD_PROJECT="YOUR_PROJECT_ID"
          export GOOGLE_CLOUD_LOCATION="YOUR_PROJECT_LOCATION" # e.g., us-central1
          ```
        - For repeated use, you can add the environment variables to your [.env file](#persisting-environment-variables-with-env-files) or your shell's configuration file (like `~/.bashrc`, `~/.zshrc`, or `~/.profile`). For example, the following commands add the environment variables to a `~/.bashrc` file:
          ```bash
          echo 'export GOOGLE_CLOUD_PROJECT="YOUR_PROJECT_ID"' >> ~/.bashrc
          echo 'export GOOGLE_CLOUD_LOCATION="YOUR_PROJECT_LOCATION"' >> ~/.bashrc
          source ~/.bashrc
          ```
<<<<<<< HEAD
    - If using express mode:
      - Set the `GOOGLE_API_KEY` environment variable. In the following methods, replace `YOUR_GOOGLE_API_KEY` with your Vertex AI API key provided by express mode:
        - You can temporarily set these environment variables in your current shell session using the following commands:
          ```bash
          export GOOGLE_API_KEY="YOUR_GOOGLE_API_KEY"
          ```
        - For repeated use, you can add the environment variables to your [.env file](#persisting-environment-variables-with-env-files) or your shell's configuration file (like `~/.bashrc`, `~/.zshrc`, or `~/.profile`). For example, the following commands add the environment variables to a `~/.bashrc` file:
          ```bash
          echo 'export GOOGLE_API_KEY="YOUR_GOOGLE_API_KEY"' >> ~/.bashrc
          source ~/.bashrc
          ```
7.  **Cloud Shell:**
=======
4.  **Cloud Shell:**
>>>>>>> 4fa6327d
    - This option is only available when running in a Google Cloud Shell environment.
    - It automatically uses the credentials of the logged-in user in the Cloud Shell environment.
    - This is the default authentication method when running in Cloud Shell and no other method is configured.

### Persisting Environment Variables with `.env` Files

You can create a **`.gemini/.env`** file in your project directory or in your home directory. Creating a plain **`.env`** file also works, but `.gemini/.env` is recommended to keep Gemini variables isolated from other tools.

Gemini CLI automatically loads environment variables from the **first** `.env` file it finds, using the following search order:

1. Starting in the **current directory** and moving upward toward `/`, for each directory it checks:
   1. `.gemini/.env`
   2. `.env`
2. If no file is found, it falls back to your **home directory**:
   - `~/.gemini/.env`
   - `~/.env`

> **Important:** The search stops at the **first** file encountered—variables are **not merged** across multiple files.

#### Examples

**Project-specific overrides** (take precedence when you are inside the project):

```bash
mkdir -p .gemini
echo 'GOOGLE_CLOUD_PROJECT="your-project-id"' >> .gemini/.env
```

**User-wide settings** (available in every directory):

```bash
mkdir -p ~/.gemini
cat >> ~/.gemini/.env <<'EOF'
GOOGLE_CLOUD_PROJECT="your-project-id"
GEMINI_API_KEY="your-gemini-api-key"
EOF
```<|MERGE_RESOLUTION|>--- conflicted
+++ resolved
@@ -44,7 +44,6 @@
         source ~/.bashrc
         ```
 
-<<<<<<< HEAD
 3.  **<a id="deepseek-api-key"></a>DeepSeek API key:**
 
     - Obtain your API key from DeepSeek: [https://platform.deepseek.com/](https://platform.deepseek.com/)
@@ -79,31 +78,7 @@
       export OPENAI_MODEL="bedrock/anthropic.claude-v2"
       ```
 
-5.  **<a id="workspace-gca"></a>Login with Google (Gemini Code Assist for Workspace or licensed Code Assist users):**
-
-    (For more information, see: https://developers.google.com/gemini-code-assist/resources/faqs#gcp-project-requirement)
-
-    - Use this option if:
-
-      1. You have a Google Workspace account. Google Workspace is a paid service for businesses and organizations that provides a suite of productivity tools, including a custom email domain (e.g. your-name@your-company.com), enhanced security features, and administrative controls. These accounts are often managed by an employer or school.
-      2. You are a licensed Code Assist user. This can happen if you have previously purchased a Code Assist license or have acquired one through Google Developer Program.
-
-    - If you fall into one of these categories, you must first configure a Google Cloud Project Id to use, [enable the Gemini for Cloud API](https://cloud.google.com/gemini/docs/discover/set-up-gemini#enable-api) and [configure access permissions](https://cloud.google.com/gemini/docs/discover/set-up-gemini#grant-iam). You can temporarily set the environment variable in your current shell session using the following command:
-      ```bash
-      export GOOGLE_CLOUD_PROJECT="YOUR_PROJECT_ID"
-      ```
-      - For repeated use, you can add the environment variable to your `.env` file (located in the project directory or user home directory) or your shell's configuration file (like `~/.bashrc`, `~/.zshrc`, or `~/.profile`). For example, the following command adds the environment variable to a `~/.bashrc` file:
-      ```bash
-      echo 'export GOOGLE_CLOUD_PROJECT="YOUR_PROJECT_ID"' >> ~/.bashrc
-      source ~/.bashrc
-      ```
-    - During startup, Gemini CLI will direct you to a webpage for authentication. Once authenticated, your credentials will be cached locally so the web login can be skipped on subsequent runs.
-    - Note that the web login must be done in a browser that can communicate with the machine Gemini CLI is being run from. (Specifically, the browser will be redirected to a localhost url that Gemini CLI will be listening on).
-
-6.  **Vertex AI:**
-    - If not using express mode:
-=======
-3.  **Vertex AI:**
+5.  **Vertex AI:**
     - Obtain your Google Cloud API key: [Get an API Key](https://cloud.google.com/vertex-ai/generative-ai/docs/start/api-keys?usertype=newuser)
       - Set the `GOOGLE_API_KEY` environment variable. In the following methods, replace `YOUR_GOOGLE_API_KEY` with your Vertex AI API key:
         - You can temporarily set these environment variables in your current shell session using the following commands:
@@ -116,7 +91,6 @@
           source ~/.bashrc
           ```
     - To use Application Default Credentials (ADC), use the following command:
->>>>>>> 4fa6327d
       - Ensure you have a Google Cloud project and have enabled the Vertex AI API.
         ```bash
         gcloud auth application-default login
@@ -134,22 +108,7 @@
           echo 'export GOOGLE_CLOUD_LOCATION="YOUR_PROJECT_LOCATION"' >> ~/.bashrc
           source ~/.bashrc
           ```
-<<<<<<< HEAD
-    - If using express mode:
-      - Set the `GOOGLE_API_KEY` environment variable. In the following methods, replace `YOUR_GOOGLE_API_KEY` with your Vertex AI API key provided by express mode:
-        - You can temporarily set these environment variables in your current shell session using the following commands:
-          ```bash
-          export GOOGLE_API_KEY="YOUR_GOOGLE_API_KEY"
-          ```
-        - For repeated use, you can add the environment variables to your [.env file](#persisting-environment-variables-with-env-files) or your shell's configuration file (like `~/.bashrc`, `~/.zshrc`, or `~/.profile`). For example, the following commands add the environment variables to a `~/.bashrc` file:
-          ```bash
-          echo 'export GOOGLE_API_KEY="YOUR_GOOGLE_API_KEY"' >> ~/.bashrc
-          source ~/.bashrc
-          ```
-7.  **Cloud Shell:**
-=======
-4.  **Cloud Shell:**
->>>>>>> 4fa6327d
+6.  **Cloud Shell:**
     - This option is only available when running in a Google Cloud Shell environment.
     - It automatically uses the credentials of the logged-in user in the Cloud Shell environment.
     - This is the default authentication method when running in Cloud Shell and no other method is configured.
