/**
 * @license
 * Copyright 2025 Google LLC
 * SPDX-License-Identifier: Apache-2.0
 */

import React, { useState } from 'react';
import { Box, Text, useInput } from 'ink';
import { Colors } from '../colors.js';
import { RadioButtonSelect } from './shared/RadioButtonSelect.js';
import { LoadedSettings, SettingScope } from '../../config/settings.js';
import { AuthType } from '@google/gemini-cli-core';
import { validateAuthMethod } from '../../config/auth.js';

interface AuthDialogProps {
  onSelect: (authMethod: AuthType | undefined, scope: SettingScope) => void;
  settings: LoadedSettings;
  initialErrorMessage?: string | null;
}

export function AuthDialog({
  onSelect,
  settings,
  initialErrorMessage,
}: AuthDialogProps): React.JSX.Element {
  const [errorMessage, setErrorMessage] = useState<string | null>(
    initialErrorMessage
      ? initialErrorMessage
      : process.env.GEMINI_API_KEY
        ? 'Existing API key detected (GEMINI_API_KEY). Select "Gemini API Key" option to use it.'
        : null,
  );
  const items = [
    {
      label: 'Login with Google',
      value: AuthType.LOGIN_WITH_GOOGLE,
    },
    ...(process.env.CLOUD_SHELL === 'true'
      ? [
          {
            label: 'Use Cloud Shell user credentials',
            value: AuthType.CLOUD_SHELL,
          },
        ]
      : []),
    {
      label: 'Use Gemini API Key',
      value: AuthType.USE_GEMINI,
    },
<<<<<<< HEAD
    { label: 'Gemini API Key', value: AuthType.USE_GEMINI },
    { label: 'OpenAI API Key', value: AuthType.USE_OPENAI },
    { label: 'DeepSeek API Key', value: AuthType.USE_DEEPSEEK },
    { label: 'OpenAI-compatible API', value: AuthType.USE_OPENAI_LIKE },
=======
>>>>>>> daed8b0f
    { label: 'Vertex AI', value: AuthType.USE_VERTEX_AI },
  ];

  const initialAuthIndex = items.findIndex((item) => {
    if (settings.merged.selectedAuthType) {
      return item.value === settings.merged.selectedAuthType;
    }

    if (process.env.GEMINI_API_KEY) {
      return item.value === AuthType.USE_GEMINI;
    }

    return item.value === AuthType.LOGIN_WITH_GOOGLE;
  });

  const handleAuthSelect = (authMethod: AuthType) => {
    const error = validateAuthMethod(authMethod);
    if (error) {
      setErrorMessage(error);
    } else {
      setErrorMessage(null);
      onSelect(authMethod, SettingScope.User);
    }
  };

  useInput((_input, key) => {
    if (key.escape) {
      // Prevent exit if there is an error message.
      // This means they user is not authenticated yet.
      if (errorMessage) {
        return;
      }
      if (settings.merged.selectedAuthType === undefined) {
        // Prevent exiting if no auth method is set
        setErrorMessage(
          'You must select an auth method to proceed. Press Ctrl+C twice to exit.',
        );
        return;
      }
      onSelect(undefined, SettingScope.User);
    }
  });

  return (
    <Box
      borderStyle="round"
      borderColor={Colors.Gray}
      flexDirection="column"
      padding={1}
      width="100%"
    >
      <Text bold>Get started</Text>
      <Box marginTop={1}>
        <Text>How would you like to authenticate for this project?</Text>
      </Box>
      <Box marginTop={1}>
        <RadioButtonSelect
          items={items}
          initialIndex={initialAuthIndex}
          onSelect={handleAuthSelect}
          isFocused={true}
        />
      </Box>
      {errorMessage && (
        <Box marginTop={1}>
          <Text color={Colors.AccentRed}>{errorMessage}</Text>
        </Box>
      )}
      <Box marginTop={1}>
        <Text color={Colors.Gray}>(Use Enter to select)</Text>
      </Box>
      <Box marginTop={1}>
        <Text>Terms of Services and Privacy Notice for Gemini CLI</Text>
      </Box>
      <Box marginTop={1}>
        <Text color={Colors.AccentBlue}>
          {
            'https://github.com/google-gemini/gemini-cli/blob/main/docs/tos-privacy.md'
          }
        </Text>
      </Box>
    </Box>
  );
}<|MERGE_RESOLUTION|>--- conflicted
+++ resolved
@@ -27,8 +27,12 @@
     initialErrorMessage
       ? initialErrorMessage
       : process.env.GEMINI_API_KEY
-        ? 'Existing API key detected (GEMINI_API_KEY). Select "Gemini API Key" option to use it.'
-        : null,
+        ? 'Existing API key detected (GEMINI_API_KEY). Select "Use Gemini API Key" option to use it.'
+        : process.env.OPENAI_API_KEY
+          ? 'Existing API key detected (OPENAI_API_KEY). Select "OpenAI API Key" option to use it.'
+          : process.env.DEEPSEEK_API_KEY
+            ? 'Existing API key detected (DEEPSEEK_API_KEY). Select "DeepSeek API Key" option to use it.'
+            : null,
   );
   const items = [
     {
@@ -47,13 +51,8 @@
       label: 'Use Gemini API Key',
       value: AuthType.USE_GEMINI,
     },
-<<<<<<< HEAD
-    { label: 'Gemini API Key', value: AuthType.USE_GEMINI },
     { label: 'OpenAI API Key', value: AuthType.USE_OPENAI },
     { label: 'DeepSeek API Key', value: AuthType.USE_DEEPSEEK },
-    { label: 'OpenAI-compatible API', value: AuthType.USE_OPENAI_LIKE },
-=======
->>>>>>> daed8b0f
     { label: 'Vertex AI', value: AuthType.USE_VERTEX_AI },
   ];
 
@@ -64,6 +63,14 @@
 
     if (process.env.GEMINI_API_KEY) {
       return item.value === AuthType.USE_GEMINI;
+    }
+
+    if (process.env.OPENAI_API_KEY) {
+      return item.value === AuthType.USE_OPENAI;
+    }
+
+    if (process.env.DEEPSEEK_API_KEY) {
+      return item.value === AuthType.USE_DEEPSEEK;
     }
 
     return item.value === AuthType.LOGIN_WITH_GOOGLE;
