--- conflicted
+++ resolved
@@ -103,12 +103,7 @@
  */
 export interface OpenDialogActionReturn {
   type: 'dialog';
-<<<<<<< HEAD
-  dialog: 'help' | 'auth' | 'theme' | 'model' | 'editor' | 'privacy';
-=======
-
-  dialog: 'help' | 'auth' | 'theme' | 'editor' | 'privacy' | 'settings';
->>>>>>> 589f5e68
+  dialog: 'help' | 'auth' | 'theme' | 'model' | 'editor' | 'privacy' | 'settings';
 }
 
 /**
