--- conflicted
+++ resolved
@@ -14,16 +14,12 @@
   GoogleGenAI,
 } from '@google/genai';
 import { createCodeAssistContentGenerator } from '../code_assist/codeAssist.js';
-<<<<<<< HEAD
 import {
   DEFAULT_GEMINI_MODEL,
   DEFAULT_DEEPSEEK_MODEL,
   DEFAULT_OPENAI_MODEL,
 } from '../config/models.js';
-=======
-import { DEFAULT_GEMINI_MODEL } from '../config/models.js';
 import { Config } from '../config/config.js';
->>>>>>> daed8b0f
 import { getEffectiveModel } from './modelCheck.js';
 import { DeepSeekContentGenerator } from './deepseekContentGenerator.js';
 import { OpenAIContentGenerator } from './openaiContentGenerator.js';
@@ -49,12 +45,9 @@
   LOGIN_WITH_GOOGLE = 'oauth-personal',
   USE_GEMINI = 'gemini-api-key',
   USE_VERTEX_AI = 'vertex-ai',
-<<<<<<< HEAD
   USE_OPENAI = 'openai-api-key',
   USE_DEEPSEEK = 'deepseek-api-key',
-=======
   CLOUD_SHELL = 'cloud-shell',
->>>>>>> daed8b0f
 }
 
 export type ContentGeneratorConfig = {
@@ -68,19 +61,12 @@
   model: string | undefined,
   authType: AuthType | undefined,
 ): Promise<ContentGeneratorConfig> {
-<<<<<<< HEAD
-  const geminiApiKey = process.env.GEMINI_API_KEY;
-  const openaiApiKey = process.env.OPENAI_API_KEY;
-  const deepseekApiKey = process.env.DEEPSEEK_API_KEY;
-  const googleApiKey = process.env.GOOGLE_API_KEY;
-  const googleCloudProject = process.env.GOOGLE_CLOUD_PROJECT;
-  const googleCloudLocation = process.env.GOOGLE_CLOUD_LOCATION;
-=======
   const geminiApiKey = process.env.GEMINI_API_KEY || undefined;
+  const openaiApiKey = process.env.OPENAI_API_KEY || undefined;
+  const deepseekApiKey = process.env.DEEPSEEK_API_KEY || undefined;
   const googleApiKey = process.env.GOOGLE_API_KEY || undefined;
   const googleCloudProject = process.env.GOOGLE_CLOUD_PROJECT || undefined;
   const googleCloudLocation = process.env.GOOGLE_CLOUD_LOCATION || undefined;
->>>>>>> daed8b0f
 
   // Use runtime model from config if available, otherwise fallback to parameter or default
   const effectiveModel = model || DEFAULT_GEMINI_MODEL;
