--- conflicted
+++ resolved
@@ -384,7 +384,6 @@
       });
     });
 
-<<<<<<< HEAD
     it('should parse JSON response wrapped in code blocks', async () => {
       const contents = [{ role: 'user', parts: [{ text: 'hello' }] }];
       const schema = { type: 'object' };
@@ -582,7 +581,8 @@
       const result = await client.generateJson(contents, schema, abortSignal);
 
       expect(result).toEqual(jsonObject);
-=======
+    });
+
     it('should allow overriding model and config', async () => {
       const contents = [{ role: 'user', parts: [{ text: 'hello' }] }];
       const schema = { type: 'string' };
@@ -617,7 +617,7 @@
         },
         contents,
       });
->>>>>>> 4fa6327d
+    
     });
   });
 
